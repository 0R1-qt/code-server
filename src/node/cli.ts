--- conflicted
+++ resolved
@@ -26,28 +26,16 @@
 export class OptionalString extends Optional<string> {}
 
 export interface Args extends VsArgs {
-<<<<<<< HEAD
   config?: string
   auth?: AuthType
   password?: string
   cert?: OptionalString
+  "cert-host"?: string
   "cert-key"?: string
   "disable-telemetry"?: boolean
   help?: boolean
   host?: string
   json?: boolean
-=======
-  readonly config?: string
-  readonly auth?: AuthType
-  readonly password?: string
-  readonly cert?: OptionalString
-  readonly "cert-host"?: string
-  readonly "cert-key"?: string
-  readonly "disable-telemetry"?: boolean
-  readonly help?: boolean
-  readonly host?: string
-  readonly json?: boolean
->>>>>>> da6000b9
   log?: LogLevel
   open?: boolean
   port?: number
@@ -446,7 +434,7 @@
   }
 
   if (args.cert && !args.cert.value) {
-    const { cert, certKey } = await generateCertificate()
+    const { cert, certKey } = await generateCertificate(args["cert-host"] || "localhost")
     args.cert = {
       value: cert,
     }
